#!/usr/bin/env python
# -*- coding: utf-8 -*-

__author__ = 'han'

import torch
import torch.nn as nn
from models.layers import *
<<<<<<< HEAD
from dataset.preprocess_squad import PreprocessSquad
=======
>>>>>>> 793f0ecd
from utils.functions import answer_search, multi_scale_ptr


class BaseModel(torch.nn.Module):
    """
    match-lstm model for machine comprehension
    Args:
        - global_config: model_config with types dictionary

    Inputs:
        context: (batch, seq_len)
        question: (batch, seq_len)
        context_char: (batch, seq_len, word_len)
        question_char: (batch, seq_len, word_len)

    Outputs:
        ans_range_prop: (batch, 2, context_len)
        ans_range: (batch, 2)
        vis_alpha: to show on visdom
    """

    def __init__(self, dataset_h5_path, model_config):
        super(BaseModel, self).__init__()

        # set config
        hidden_size = model_config['global']['hidden_size']
        hidden_mode = model_config['global']['hidden_mode']
        dropout_p = model_config['global']['dropout_p']
        emb_dropout_p = model_config['global']['emb_dropout_p']
        enable_layer_norm = model_config['global']['layer_norm']

        word_embedding_size = model_config['encoder']['word_embedding_size']
        char_embedding_size = model_config['encoder']['char_embedding_size']
        encoder_word_layers = model_config['encoder']['word_layers']
        encoder_char_layers = model_config['encoder']['char_layers']
        char_trainable = model_config['encoder']['char_trainable']
        char_type = model_config['encoder']['char_encode_type']
        char_cnn_filter_size = model_config['encoder']['char_cnn_filter_size']
        char_cnn_filter_num = model_config['encoder']['char_cnn_filter_num']
        self.enable_char = model_config['encoder']['enable_char']
        add_features = model_config['encoder']['add_features']
        self.enable_features = True if add_features > 0 else False

        # when mix-encode, use r-net methods, that concat char-encoding and word-embedding to represent sequence
        self.mix_encode = model_config['encoder']['mix_encode']
        encoder_bidirection = model_config['encoder']['bidirection']
        encoder_direction_num = 2 if encoder_bidirection else 1

        match_lstm_bidirection = model_config['interaction']['match_lstm_bidirection']
        self_match_lstm_bidirection = model_config['interaction']['self_match_bidirection']
        self.enable_self_match = model_config['interaction']['enable_self_match']
        self.enable_birnn_after_self = model_config['interaction']['birnn_after_self']
        gated_attention = model_config['interaction']['gated_attention']
        self.enable_self_gated = model_config['interaction']['self_gated']
        self.enable_question_match = model_config['interaction']['question_match']

        match_rnn_direction_num = 2 if match_lstm_bidirection else 1
        self_match_rnn_direction_num = 2 if self_match_lstm_bidirection else 1

        num_hops = model_config['output']['num_hops']
        self.scales = model_config['output']['scales']
        ptr_bidirection = model_config['output']['ptr_bidirection']
        self.init_ptr_hidden_mode = model_config['output']['init_ptr_hidden']
        self.enable_search = model_config['output']['answer_search']

        assert num_hops > 0, 'Pointer Net number of hops should bigger than zero'
        if num_hops > 1:
            assert not ptr_bidirection, 'Pointer Net bidirectional should with number of one hop'

        # construct model
        self.embedding = GloveEmbedding(dataset_h5_path=dataset_h5_path)
        encode_in_size = word_embedding_size + add_features

        if self.enable_char:
            self.char_embedding = CharEmbedding(dataset_h5_path=dataset_h5_path,
                                                embedding_size=char_embedding_size,
                                                trainable=char_trainable)
            if char_type == 'LSTM':
                self.char_encoder = CharEncoder(mode=hidden_mode,
                                                input_size=char_embedding_size,
                                                hidden_size=hidden_size,
                                                num_layers=encoder_char_layers,
                                                bidirectional=encoder_bidirection,
                                                dropout_p=emb_dropout_p)
            elif char_type == 'CNN':
                self.char_encoder = CharCNNEncoder(emb_size=char_embedding_size,
                                                   hidden_size=hidden_size,
                                                   filters_size=char_cnn_filter_size,
                                                   filters_num=char_cnn_filter_num,
                                                   dropout_p=emb_dropout_p)
            else:
                raise ValueError('Unrecognized char_encode_type of value %s' % char_type)
            if self.mix_encode:
                encode_in_size += hidden_size * encoder_direction_num

        self.encoder = MyStackedRNN(mode=hidden_mode,
                                    input_size=encode_in_size,
                                    hidden_size=hidden_size,
                                    num_layers=encoder_word_layers,
                                    bidirectional=encoder_bidirection,
                                    dropout_p=emb_dropout_p)
        encode_out_size = hidden_size * encoder_direction_num
        if self.enable_char and not self.mix_encode:
            encode_out_size *= 2

        match_rnn_in_size = encode_out_size
        if self.enable_question_match:
            self.question_match_rnn = MatchRNN(mode=hidden_mode,
                                               hp_input_size=encode_out_size,
                                               hq_input_size=encode_out_size,
                                               hidden_size=hidden_size,
                                               bidirectional=match_lstm_bidirection,
                                               gated_attention=gated_attention,
                                               dropout_p=dropout_p,
                                               enable_layer_norm=enable_layer_norm)
            match_rnn_in_size = hidden_size * match_rnn_direction_num

        self.match_rnn = MatchRNN(mode=hidden_mode,
                                  hp_input_size=encode_out_size,
                                  hq_input_size=match_rnn_in_size,
                                  hidden_size=hidden_size,
                                  bidirectional=match_lstm_bidirection,
                                  gated_attention=gated_attention,
                                  dropout_p=dropout_p,
                                  enable_layer_norm=enable_layer_norm)
        match_rnn_out_size = hidden_size * match_rnn_direction_num

        if self.enable_self_match:
            self.self_match_rnn = MatchRNN(mode=hidden_mode,
                                           hp_input_size=match_rnn_out_size,
                                           hq_input_size=match_rnn_out_size,
                                           hidden_size=hidden_size,
                                           bidirectional=self_match_lstm_bidirection,
                                           gated_attention=gated_attention,
                                           dropout_p=dropout_p,
                                           enable_layer_norm=enable_layer_norm)
            match_rnn_out_size = hidden_size * self_match_rnn_direction_num

        if self.enable_birnn_after_self:
            self.birnn_after_self = MyRNNBase(mode=hidden_mode,
                                              input_size=match_rnn_out_size,
                                              hidden_size=hidden_size,
                                              bidirectional=True,
                                              dropout_p=dropout_p,
                                              enable_layer_norm=enable_layer_norm)
            match_rnn_out_size = hidden_size * 2

        if self.enable_self_gated:
            self.self_gated = SelfGated(input_size=match_rnn_out_size)

        if num_hops == 1:
            self.pointer_net = torch.nn.ModuleList([BoundaryPointer(mode=hidden_mode,
                                                                    input_size=match_rnn_out_size,
                                                                    hidden_size=hidden_size,
                                                                    bidirectional=ptr_bidirection,
                                                                    dropout_p=dropout_p,
                                                                    enable_layer_norm=enable_layer_norm) for _ in
                                                    range(len(self.scales))])
        else:
            self.pointer_net = torch.nn.ModuleList([MultiHopBdPointer(mode=hidden_mode,
                                                                      input_size=match_rnn_out_size,
                                                                      hidden_size=hidden_size,
                                                                      num_hops=num_hops,
                                                                      dropout_p=dropout_p,
                                                                      enable_layer_norm=enable_layer_norm) for _ in
                                                    range(len(self.scales))])

        # pointer net init hidden generate
        if self.init_ptr_hidden_mode == 'pooling':
            self.init_ptr_hidden = AttentionPooling(encode_out_size, hidden_size)
        elif self.init_ptr_hidden_mode == 'linear':
            self.init_ptr_hidden = nn.Linear(match_rnn_out_size, hidden_size)
        elif self.init_ptr_hidden_mode == 'None':
            pass
        else:
            raise ValueError('Wrong init_ptr_hidden mode select %s, change to pooling or linear'
                             % self.init_ptr_hidden_mode)

    def forward(self, context, question, context_char=None, question_char=None, context_f=None, question_f=None):
        if self.enable_char:
            assert context_char is not None and question_char is not None

        if self.enable_features:
            assert context_f is not None and question_f is not None

        # get embedding: (seq_len, batch, embedding_size)
        context_vec, context_mask = self.embedding.forward(context)
        question_vec, question_mask = self.embedding.forward(question)

        if self.enable_features:
            assert context_f is not None and question_f is not None

            # (seq_len, batch, additional_feature_size)
            context_f = context_f.transpose(0, 1)
            question_f = question_f.transpose(0, 1)

            context_vec = torch.cat([context_vec, context_f], dim=-1)
            question_vec = torch.cat([question_vec, question_f], dim=-1)

        # char-level embedding: (seq_len, batch, char_embedding_size)
        if self.enable_char:
            context_emb_char, context_char_mask = self.char_embedding.forward(context_char)
            question_emb_char, question_char_mask = self.char_embedding.forward(question_char)

            context_vec_char = self.char_encoder.forward(context_emb_char, context_char_mask, context_mask)
            question_vec_char = self.char_encoder.forward(question_emb_char, question_char_mask, question_mask)

            if self.mix_encode:
                context_vec = torch.cat((context_vec, context_vec_char), dim=-1)
                question_vec = torch.cat((question_vec, question_vec_char), dim=-1)

        # encode: (seq_len, batch, hidden_size)
        context_encode, _ = self.encoder.forward(context_vec, context_mask)
        question_encode, _ = self.encoder.forward(question_vec, question_mask)

        # char-level encode: (seq_len, batch, hidden_size)
        if self.enable_char and not self.mix_encode:
            context_encode = torch.cat((context_encode, context_vec_char), dim=-1)
            question_encode = torch.cat((question_encode, question_vec_char), dim=-1)

        # question match-lstm
        match_rnn_in_question = question_encode
        if self.enable_question_match:
            ct_aware_qt, _, _ = self.question_match_rnn.forward(question_encode, question_mask,
                                                                context_encode, context_mask)
            match_rnn_in_question = ct_aware_qt

        # match lstm: (seq_len, batch, hidden_size)
        qt_aware_ct, qt_aware_last_hidden, match_para = self.match_rnn.forward(context_encode, context_mask,
                                                                               match_rnn_in_question, question_mask)
        vis_param = {'match': match_para}

        # self match lstm: (seq_len, batch, hidden_size)
        if self.enable_self_match:
            qt_aware_ct, qt_aware_last_hidden, self_para = self.self_match_rnn.forward(qt_aware_ct, context_mask,
                                                                                       qt_aware_ct, context_mask)
            vis_param['self'] = self_para

        # birnn after self match: (seq_len, batch, hidden_size)
        if self.enable_birnn_after_self:
            qt_aware_ct, _ = self.birnn_after_self.forward(qt_aware_ct, context_mask)

        # self gated
        if self.enable_self_gated:
            qt_aware_ct = self.self_gated(qt_aware_ct)

        # pointer net init hidden: (batch, hidden_size)
        ptr_net_hidden = None
        if self.init_ptr_hidden_mode == 'pooling':
            ptr_net_hidden = self.init_ptr_hidden.forward(question_encode, question_mask)
        elif self.init_ptr_hidden_mode == 'linear':
            ptr_net_hidden = self.init_ptr_hidden.forward(qt_aware_last_hidden)
            ptr_net_hidden = F.tanh(ptr_net_hidden)

        # pointer net: (answer_len, batch, context_len)
        # ans_range_prop = self.pointer_net.forward(qt_aware_ct, context_mask, ptr_net_hidden)
        # ans_range_prop = ans_range_prop.transpose(0, 1)

        ans_range_prop = multi_scale_ptr(self.pointer_net, ptr_net_hidden, qt_aware_ct, context_mask, self.scales)

        # answer range
        if not self.training and self.enable_search:
            ans_range = answer_search(ans_range_prop, context_mask, max_tokens=55)
        else:
            _, ans_range = torch.max(ans_range_prop, dim=2)

        return ans_range_prop, ans_range, vis_param<|MERGE_RESOLUTION|>--- conflicted
+++ resolved
@@ -6,10 +6,6 @@
 import torch
 import torch.nn as nn
 from models.layers import *
-<<<<<<< HEAD
-from dataset.preprocess_squad import PreprocessSquad
-=======
->>>>>>> 793f0ecd
 from utils.functions import answer_search, multi_scale_ptr
 
 
