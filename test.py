#!/usr/bin/env python
# -*- coding: utf-8 -*-

__author__ = 'han'

import json
import os
import torch
import logging
import argparse
<<<<<<< HEAD
from dataset.h5_dataset import Dataset
from models.match_model import MatchLSTMModel
=======
from dataset.squad_dataset import SquadDataset
from models import *
>>>>>>> e102a454
from utils.load_config import init_logging, read_config
from models.loss import MyNLLLoss
from utils.eval import eval_on_model

logger = logging.getLogger(__name__)


def test(config_path, out_path):
    logger.info('------------Match-LSTM Evaluate--------------')
    logger.info('loading config file...')
    global_config = read_config(config_path)

    # set random seed
    seed = global_config['global']['random_seed']
    torch.manual_seed(seed)

    enable_cuda = global_config['test']['enable_cuda']
    device = torch.device("cuda" if enable_cuda else "cpu")
    if torch.cuda.is_available() and not enable_cuda:
        logger.warning("CUDA is avaliable, you can enable CUDA in config file")
    elif not torch.cuda.is_available() and enable_cuda:
        raise ValueError("CUDA is not abaliable, please unable CUDA in config file")

    torch.set_grad_enabled(False)  # make sure all tensors below have require_grad=False,

    logger.info('reading squad dataset...')
    dataset = Dataset(global_config)

    logger.info('constructing model...')
    model_choose = global_config['global']['model']
    dataset_h5_path = global_config['data']['dataset_h5']
    if model_choose == 'base':
        model = BaseModel(dataset_h5_path,
                          model_config=read_config('config/base_model.yaml'))
    elif model_choose == 'match-lstm':
        model = MatchLSTM(dataset_h5_path)
    elif model_choose == 'match-lstm+':
        model = MatchLSTMPlus(dataset_h5_path)
    elif model_choose == 'r-net':
        model = RNet(dataset_h5_path)
    else:
        raise ValueError('model "%s" in config file not recoginized' % model_choose)

    model = model.to(device)
    model.eval()  # let training = False, make sure right dropout

    # load model weight
    logger.info('loading model weight...')
    model_weight_path = global_config['data']['model_path']
    assert os.path.exists(model_weight_path), "not found model weight file on '%s'" % model_weight_path

    weight = torch.load(model_weight_path, map_location=lambda storage, loc: storage)
    if enable_cuda:
        weight = torch.load(model_weight_path, map_location=lambda storage, loc: storage.cuda())
    model.load_state_dict(weight, strict=False)

    # forward
    logger.info('forwarding...')

    enable_char = global_config['model']['encoder']['enable_char']
    batch_size = global_config['test']['batch_size']
    # batch_dev_data = dataset.get_dataloader_dev(batch_size)
    batch_dev_data = list(dataset.get_batch_dev(batch_size))
    is_english = global_config['test']['is_english']

    # to just evaluate score or write answer to file
    if out_path is None:
        criterion = MyNLLLoss()
        score_em, score_f1, sum_loss = eval_on_model(model=model,
                                                     criterion=criterion,
                                                     batch_data=batch_dev_data,
                                                     epoch=None,
                                                     device=device,
                                                     enable_char=enable_char,
                                                     batch_char_func=dataset.gen_batch_with_char)
        logger.info("test: ave_score_em=%.2f, ave_score_f1=%.2f, sum_loss=%.5f" % (score_em, score_f1, sum_loss))
    else:
        predict_ans = predict_on_model(model=model,
                                       batch_data=batch_dev_data,
                                       device=device,
                                       enable_char=enable_char,
                                       batch_char_func=dataset.gen_batch_with_char,
                                       id_to_word_func=dataset.sentence_id2word,
                                       is_english=is_english)
        samples_id = dataset.get_all_samples_id_dev()
        ans_with_id = dict(zip(samples_id, predict_ans))

        logging.info('writing predict answer to file %s' % out_path)
        with open(out_path, 'w') as f:
            json.dump(ans_with_id, f)

    logging.info('finished.')


def predict_on_model(model, batch_data, device, enable_char, batch_char_func, id_to_word_func, is_english):
    batch_cnt = len(batch_data)
    answer = []

    for bnum, batch in enumerate(batch_data):

        # batch data
        bat_context, bat_question, bat_context_char, bat_question_char, bat_answer_range = \
            batch_char_func(batch, enable_char=enable_char, device=device)

        _, tmp_ans_range, _ = model.forward(bat_context, bat_question, bat_context_char, bat_question_char)
        tmp_context_ans = zip(bat_context.cpu().data.numpy(),
                              tmp_ans_range.cpu().data.numpy())

        link_char = ' ' if is_english else ''
        tmp_ans = [link_char.join(id_to_word_func(c[a[0]:(a[1] + 1)])) for c, a in tmp_context_ans]
        answer += tmp_ans

        logging.info('batch=%d/%d' % (bnum, batch_cnt))

        # manual release memory, todo: really effect?
        del bat_context, bat_question, bat_answer_range, bat_context_char, bat_question_char
        del tmp_ans_range
        # torch.cuda.empty_cache()

    return answer


if __name__ == '__main__':
    init_logging()

    parser = argparse.ArgumentParser(description="evaluate on the model")
    parser.add_argument('--config', '-c', required=False, dest='config_path', default='config/global_config.yaml')
    parser.add_argument('--output', '-o', required=False, dest='out_path')
    args = parser.parse_args()

    test(config_path=args.config_path, out_path=args.out_path)<|MERGE_RESOLUTION|>--- conflicted
+++ resolved
@@ -8,13 +8,8 @@
 import torch
 import logging
 import argparse
-<<<<<<< HEAD
 from dataset.h5_dataset import Dataset
-from models.match_model import MatchLSTMModel
-=======
-from dataset.squad_dataset import SquadDataset
 from models import *
->>>>>>> e102a454
 from utils.load_config import init_logging, read_config
 from models.loss import MyNLLLoss
 from utils.eval import eval_on_model
